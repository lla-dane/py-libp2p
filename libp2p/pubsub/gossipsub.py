from collections import (
    defaultdict,
)
from collections.abc import (
    Iterable,
    Sequence,
)
import logging
import random
import statistics
import time
from typing import (
    Any,
    DefaultDict,
)

import trio

from libp2p.abc import (
    IPubsubRouter,
)
from libp2p.custom_types import (
    MessageID,
    TProtocol,
)
from libp2p.peer.envelope import consume_envelope
from libp2p.peer.id import (
    ID,
)
from libp2p.peer.peerinfo import PeerInfo
from libp2p.peer.peerstore import (
    PERMANENT_ADDR_TTL,
    env_to_send_in_RPC,
)
from libp2p.pubsub import (
    floodsub,
)
from libp2p.pubsub.utils import maybe_consume_signed_record
from libp2p.tools.async_service import (
    Service,
)

from .exceptions import (
    NoPubsubAttached,
)
from .mcache import (
    MessageCache,
)
from .pb import (
    rpc_pb2,
)
from .pubsub import (
    Pubsub,
)
from .score import (
    PeerScorer,
    ScoreParams,
)
from .utils import (
    parse_message_id_safe,
    safe_parse_message_id,
)

PROTOCOL_ID = TProtocol("/meshsub/1.0.0")
PROTOCOL_ID_V11 = TProtocol("/meshsub/1.1.0")
PROTOCOL_ID_V12 = TProtocol("/meshsub/1.2.0")

logger = logging.getLogger("libp2p.pubsub.gossipsub")


class GossipSub(IPubsubRouter, Service):
    protocols: list[TProtocol]
    pubsub: Pubsub | None

    degree: int
    degree_high: int
    degree_low: int

    time_to_live: int

    mesh: dict[str, set[ID]]
    fanout: dict[str, set[ID]]

    # The protocol peer supports
    peer_protocol: dict[ID, TProtocol]

    time_since_last_publish: dict[str, int]

    mcache: MessageCache

    heartbeat_initial_delay: float
    heartbeat_interval: int

    direct_peers: dict[ID, PeerInfo]
    direct_connect_initial_delay: float
    direct_connect_interval: int

    do_px: bool
    px_peers_count: int
    back_off: dict[str, dict[ID, int]]
    prune_back_off: int
    unsubscribe_back_off: int

    # Gossipsub v1.2 features
    dont_send_message_ids: dict[ID, set[bytes]]
    max_idontwant_messages: (
        int  # Maximum number of message IDs to track per peer in IDONTWANT lists
    )

    def __init__(
        self,
        protocols: Sequence[TProtocol],
        degree: int,
        degree_low: int,
        degree_high: int,
        direct_peers: Sequence[PeerInfo] | None = None,
        time_to_live: int = 60,
        gossip_window: int = 3,
        gossip_history: int = 5,
        heartbeat_initial_delay: float = 0.1,
        heartbeat_interval: int = 120,
        direct_connect_initial_delay: float = 0.1,
        direct_connect_interval: int = 300,
        do_px: bool = False,
        px_peers_count: int = 16,
        prune_back_off: int = 60,
        unsubscribe_back_off: int = 10,
<<<<<<< HEAD
        score_params: ScoreParams | None = None,
=======
        max_idontwant_messages: int = 10,
>>>>>>> 124c87e9
    ) -> None:
        self.protocols = list(protocols)
        self.pubsub = None

        # Store target degree, upper degree bound, and lower degree bound
        self.degree = degree
        self.degree_low = degree_low
        self.degree_high = degree_high

        # Store time to live (for topics in fanout)
        self.time_to_live = time_to_live

        # Create topic --> list of peers mappings
        self.mesh = {}
        self.fanout = {}

        # Create peer --> protocol mapping
        self.peer_protocol = {}

        # Create message cache
        self.mcache = MessageCache(gossip_window, gossip_history)

        # Create heartbeat timer
        self.heartbeat_initial_delay = heartbeat_initial_delay
        self.heartbeat_interval = heartbeat_interval

        # Create direct peers
        self.direct_peers = dict()
        for direct_peer in direct_peers or []:
            self.direct_peers[direct_peer.peer_id] = direct_peer
        self.direct_connect_interval = direct_connect_interval
        self.direct_connect_initial_delay = direct_connect_initial_delay
        self.time_since_last_publish = {}

        self.do_px = do_px
        self.px_peers_count = px_peers_count
        self.back_off = dict()
        self.prune_back_off = prune_back_off
        self.unsubscribe_back_off = unsubscribe_back_off

<<<<<<< HEAD
        # Scoring
        self.scorer: PeerScorer | None = PeerScorer(score_params or ScoreParams())

    def supports_scoring(self, peer_id: ID) -> bool:
        """
        Check if peer supports Gossipsub v1.1 scoring features.

        :param peer_id: The peer to check
        :return: True if peer supports v1.1 features, False otherwise
        """
        return self.peer_protocol.get(peer_id) == PROTOCOL_ID_V11
=======
        # Gossipsub v1.2 features
        self.dont_send_message_ids = dict()
        self.max_idontwant_messages = max_idontwant_messages
>>>>>>> 124c87e9

    async def run(self) -> None:
        self.manager.run_daemon_task(self.heartbeat)
        if len(self.direct_peers) > 0:
            self.manager.run_daemon_task(self.direct_connect_heartbeat)
        await self.manager.wait_finished()

    # Interface functions

    def get_protocols(self) -> list[TProtocol]:
        """
        :return: the list of protocols supported by the router
        """
        return self.protocols

    def attach(self, pubsub: Pubsub) -> None:
        """
        Attach is invoked by the PubSub constructor to attach the router to a
        freshly initialized PubSub instance.

        :param pubsub: pubsub instance to attach to
        """
        self.pubsub = pubsub

        if len(self.direct_peers) > 0:
            for pi in self.direct_peers:
                self.pubsub.host.get_peerstore().add_addrs(
                    pi, self.direct_peers[pi].addrs, PERMANENT_ADDR_TTL
                )

        logger.debug("attached to pusub")

    def add_peer(self, peer_id: ID, protocol_id: TProtocol | None) -> None:
        """
        Notifies the router that a new peer has been connected.

        :param peer_id: id of peer to add
        :param protocol_id: router protocol the peer speaks, e.g., floodsub, gossipsub
        """
        logger.debug("adding peer %s with protocol %s", peer_id, protocol_id)

        if protocol_id is None:
            raise ValueError("Protocol cannot be None")

        if protocol_id not in (
            PROTOCOL_ID,
            PROTOCOL_ID_V11,
            PROTOCOL_ID_V12,
            floodsub.PROTOCOL_ID,
        ):
            # We should never enter here. Becuase the `protocol_id` is registered by
            #   your pubsub instance in multistream-select, but it is not the protocol
            #   that gossipsub supports. In this case, probably we registered gossipsub
            #   to a wrong `protocol_id` in multistream-select, or wrong versions.
            raise ValueError(f"Protocol={protocol_id} is not supported.")
        self.peer_protocol[peer_id] = protocol_id

        # Initialize IDONTWANT tracking for this peer
        if peer_id not in self.dont_send_message_ids:
            self.dont_send_message_ids[peer_id] = set()

    def remove_peer(self, peer_id: ID) -> None:
        """
        Notifies the router that a peer has been disconnected.

        :param peer_id: id of peer to remove
        """
        logger.debug("removing peer %s", peer_id)

        for topic in self.mesh:
            self.mesh[topic].discard(peer_id)
        for topic in self.fanout:
            self.fanout[topic].discard(peer_id)

        self.peer_protocol.pop(peer_id, None)

        # Clean up IDONTWANT tracking for this peer
        self.dont_send_message_ids.pop(peer_id, None)

    async def handle_rpc(self, rpc: rpc_pb2.RPC, sender_peer_id: ID) -> None:
        """
        Invoked to process control messages in the RPC envelope.
        It is invoked after subscriptions and payload messages have been processed

        :param rpc: RPC message
        :param sender_peer_id: id of the peer who sent the message
        """
        # Process the senderRecord if sent
        if isinstance(self.pubsub, Pubsub):
            if not maybe_consume_signed_record(rpc, self.pubsub.host, sender_peer_id):
                logger.error("Received an invalid-signed-record, ignoring the message")
                return

        control_message = rpc.control

        # Relay each rpc control message to the appropriate handler
        if control_message.ihave:
            for ihave in control_message.ihave:
                await self.handle_ihave(ihave, sender_peer_id)
        if control_message.iwant:
            for iwant in control_message.iwant:
                await self.handle_iwant(iwant, sender_peer_id)
        if control_message.graft:
            for graft in control_message.graft:
                await self.handle_graft(graft, sender_peer_id)
        if control_message.prune:
            for prune in control_message.prune:
                await self.handle_prune(prune, sender_peer_id)
        if control_message.idontwant:
            for idontwant in control_message.idontwant:
                await self.handle_idontwant(idontwant, sender_peer_id)

    async def publish(self, msg_forwarder: ID, pubsub_msg: rpc_pb2.Message) -> None:
        """Invoked to forward a new message that has been validated."""
        self.mcache.put(pubsub_msg)

        # Get message ID for IDONTWANT
        if self.pubsub is not None:
            msg_id = self.pubsub.get_message_id(pubsub_msg)
        else:
            # Fallback to default ID construction
            msg_id = pubsub_msg.seqno + pubsub_msg.from_id

        peers_gen = self._get_peers_to_send(
            pubsub_msg.topicIDs,
            msg_forwarder=msg_forwarder,
            origin=ID(pubsub_msg.from_id),
            msg_id=msg_id,
        )
        rpc_msg = rpc_pb2.RPC(publish=[pubsub_msg])

        # Add the senderRecord of the peer in the RPC msg
        if isinstance(self.pubsub, Pubsub):
            envelope_bytes, _ = env_to_send_in_RPC(self.pubsub.host)
            rpc_msg.senderRecord = envelope_bytes

        logger.debug("publishing message %s", pubsub_msg)

        # Send IDONTWANT to mesh peers about this message
        await self._emit_idontwant_for_message(msg_id, pubsub_msg.topicIDs)

        for peer_id in peers_gen:
            if self.pubsub is None:
                raise NoPubsubAttached
            if peer_id not in self.pubsub.peers:
                continue
            # Publish gate
            if self.scorer is not None and not self.scorer.allow_publish(
                peer_id, list(pubsub_msg.topicIDs)
            ):
                continue
            stream = self.pubsub.peers[peer_id]

            # TODO: Go use `sendRPC`, which possibly piggybacks gossip/control messages.
            await self.pubsub.write_msg(stream, rpc_msg)

        for topic in pubsub_msg.topicIDs:
            self.time_since_last_publish[topic] = int(time.time())

    def _get_peers_to_send(
        self,
        topic_ids: Iterable[str],
        msg_forwarder: ID,
        origin: ID,
        msg_id: bytes | None = None,
    ) -> Iterable[ID]:
        """
        Get the eligible peers to send the data to.

        :param msg_forwarder: the peer id of the peer who forwards the message to me.
        :param origin: peer id of the peer the message originate from.
        :return: a generator of the peer ids who we send data to.
        """
        send_to: set[ID] = set()
        for topic in topic_ids:
            if self.pubsub is None:
                raise NoPubsubAttached
            if topic not in self.pubsub.peer_topics:
                continue

            # direct peers
            _direct_peers: set[ID] = {_peer for _peer in self.direct_peers}
            send_to.update(_direct_peers)

            # floodsub peers
            floodsub_peers: set[ID] = {
                peer_id
                for peer_id in self.pubsub.peer_topics[topic]
                if peer_id in self.peer_protocol
                and self.peer_protocol[peer_id] == floodsub.PROTOCOL_ID
            }
            send_to.update(floodsub_peers)

            # gossipsub peers
            gossipsub_peers: set[ID] = set()
            if topic in self.mesh:
                gossipsub_peers = self.mesh[topic]
            else:
                # When we publish to a topic that we have not subscribe to, we randomly
                # pick `self.degree` number of peers who have subscribed to the topic
                # and add them as our `fanout` peers.
                topic_in_fanout: bool = topic in self.fanout
                fanout_peers: set[ID] = self.fanout[topic] if topic_in_fanout else set()
                fanout_size = len(fanout_peers)
                if not topic_in_fanout or (
                    topic_in_fanout and fanout_size < self.degree
                ):
                    if topic in self.pubsub.peer_topics:
                        # Combine fanout peers with selected peers
                        fanout_peers.update(
                            self._get_in_topic_gossipsub_peers_from_minus(
                                topic, self.degree - fanout_size, fanout_peers
                            )
                        )
                self.fanout[topic] = fanout_peers
                gossipsub_peers = fanout_peers
            # Apply gossip score gate
            if self.scorer is not None and gossipsub_peers:
                allowed = {
                    p
                    for p in gossipsub_peers
                    if self.scorer.allow_gossip(p, [topic])
                    and not self.scorer.is_graylisted(p, [topic])
                }
                send_to.update(allowed)
            else:
                send_to.update(gossipsub_peers)
        # Excludes `msg_forwarder` and `origin`
        filtered_peers = send_to.difference([msg_forwarder, origin])

        # Filter out peers that have sent IDONTWANT for this message
        if msg_id is not None:
            filtered_peers = {
                peer_id
                for peer_id in filtered_peers
                if peer_id not in self.dont_send_message_ids
                or msg_id not in self.dont_send_message_ids[peer_id]
            }

        yield from filtered_peers

    async def join(self, topic: str) -> None:
        """
        Join notifies the router that we want to receive and forward messages
        in a topic. It is invoked after the subscription announcement.

        :param topic: topic to join
        """
        if self.pubsub is None:
            raise NoPubsubAttached

        logger.debug("joining topic %s", topic)

        if topic in self.mesh:
            return
        # Create mesh[topic] if it does not yet exist
        self.mesh[topic] = set()

        topic_in_fanout: bool = topic in self.fanout
        fanout_peers: set[ID] = set()

        if topic_in_fanout:
            for peer in self.fanout[topic]:
                if self._check_back_off(peer, topic):
                    continue
                fanout_peers.add(peer)

        fanout_size = len(fanout_peers)
        if not topic_in_fanout or (topic_in_fanout and fanout_size < self.degree):
            # There are less than D peers (let this number be x)
            # in the fanout for a topic (or the topic is not in the fanout).
            # Selects the remaining number of peers (D-x) from peers.gossipsub[topic].
            if self.pubsub is not None and topic in self.pubsub.peer_topics:
                selected_peers = self._get_in_topic_gossipsub_peers_from_minus(
                    topic, self.degree - fanout_size, fanout_peers, True
                )
                # Combine fanout peers with selected peers
                fanout_peers.update(selected_peers)

        # Add fanout peers to mesh and notifies them with a GRAFT(topic) control message
        for peer in fanout_peers:
            self.mesh[topic].add(peer)
            await self.emit_graft(topic, peer)

        self.fanout.pop(topic, None)
        self.time_since_last_publish.pop(topic, None)

    async def leave(self, topic: str) -> None:
        # Note: the comments here are the near-exact algorithm description from the spec
        """
        Leave notifies the router that we are no longer interested in a topic.
        It is invoked after the unsubscription announcement.

        :param topic: topic to leave
        """
        logger.debug("leaving topic %s", topic)

        if topic not in self.mesh:
            return
        # Notify the peers in mesh[topic] with a PRUNE(topic) message
        for peer in self.mesh[topic]:
            # Add backoff BEFORE emitting PRUNE to avoid races where a GRAFT
            # could be processed before the backoff is recorded locally.
            self._add_back_off(peer, topic, True)
            await self.emit_prune(topic, peer, self.do_px, True)

        # Forget mesh[topic]
        self.mesh.pop(topic, None)

    async def _emit_control_msgs(
        self,
        peers_to_graft: dict[ID, list[str]],
        peers_to_prune: dict[ID, list[str]],
        peers_to_gossip: dict[ID, dict[str, list[str]]],
    ) -> None:
        graft_msgs: list[rpc_pb2.ControlGraft] = []
        prune_msgs: list[rpc_pb2.ControlPrune] = []
        ihave_msgs: list[rpc_pb2.ControlIHave] = []
        # Starting with GRAFT messages
        for peer, topics in peers_to_graft.items():
            for topic in topics:
                graft_msg: rpc_pb2.ControlGraft = rpc_pb2.ControlGraft(topicID=topic)
                graft_msgs.append(graft_msg)

            # If there are also PRUNE messages to send to this peer
            if peer in peers_to_prune:
                for topic in peers_to_prune[peer]:
                    prune_msg: rpc_pb2.ControlPrune = rpc_pb2.ControlPrune(
                        topicID=topic
                    )
                    prune_msgs.append(prune_msg)
                del peers_to_prune[peer]

            # If there are also IHAVE messages to send to this peer
            if peer in peers_to_gossip:
                for topic in peers_to_gossip[peer]:
                    ihave_msg: rpc_pb2.ControlIHave = rpc_pb2.ControlIHave(
                        messageIDs=peers_to_gossip[peer][topic], topicID=topic
                    )
                    ihave_msgs.append(ihave_msg)
                del peers_to_gossip[peer]

            control_msg = self.pack_control_msgs(ihave_msgs, graft_msgs, prune_msgs)
            await self.emit_control_message(control_msg, peer)

        # Next with PRUNE messages
        for peer, topics in peers_to_prune.items():
            prune_msgs = []
            for topic in topics:
                prune_msg = rpc_pb2.ControlPrune(topicID=topic)
                prune_msgs.append(prune_msg)

            # If there are also IHAVE messages to send to this peer
            if peer in peers_to_gossip:
                ihave_msgs = []
                for topic in peers_to_gossip[peer]:
                    ihave_msg = rpc_pb2.ControlIHave(
                        messageIDs=peers_to_gossip[peer][topic], topicID=topic
                    )
                    ihave_msgs.append(ihave_msg)
                del peers_to_gossip[peer]

            control_msg = self.pack_control_msgs(ihave_msgs, None, prune_msgs)
            await self.emit_control_message(control_msg, peer)

        # Fianlly IHAVE messages
        for peer in peers_to_gossip:
            ihave_msgs = []
            for topic in peers_to_gossip[peer]:
                ihave_msg = rpc_pb2.ControlIHave(
                    messageIDs=peers_to_gossip[peer][topic], topicID=topic
                )
                ihave_msgs.append(ihave_msg)

            control_msg = self.pack_control_msgs(ihave_msgs, None, None)
            await self.emit_control_message(control_msg, peer)

    # Heartbeat
    async def heartbeat(self) -> None:
        """
        Call individual heartbeats.

        Note: the heartbeats are called with awaits because each heartbeat depends on
        the state changes in the preceding heartbeat
        """
        # Start after a delay. Ref: https://github.com/libp2p/go-libp2p-pubsub/blob/01b9825fbee1848751d90a8469e3f5f43bac8466/gossipsub.go#L410  # noqa: E501
        await trio.sleep(self.heartbeat_initial_delay)
        while True:
            # Maintain mesh and keep track of which peers to send GRAFT or PRUNE to
            peers_to_graft, peers_to_prune = self.mesh_heartbeat()
            # Maintain fanout
            self.fanout_heartbeat()
            # Get the peers to send IHAVE to
            peers_to_gossip = self.gossip_heartbeat()
            # Pack(piggyback) GRAFT, PRUNE and IHAVE for the same peer into
            # one control message and send it
            await self._emit_control_msgs(
                peers_to_graft, peers_to_prune, peers_to_gossip
            )

            self.mcache.shift()

<<<<<<< HEAD
            # scorer decay step
            if self.scorer is not None:
                self.scorer.on_heartbeat()
=======
            # Prune old IDONTWANT entries to prevent memory leaks
            self._prune_idontwant_entries()
>>>>>>> 124c87e9

            await trio.sleep(self.heartbeat_interval)

    async def direct_connect_heartbeat(self) -> None:
        """
        Connect to direct peers.
        """
        await trio.sleep(self.direct_connect_initial_delay)
        while True:
            for direct_peer in self.direct_peers:
                if self.pubsub is None:
                    raise NoPubsubAttached
                if direct_peer not in self.pubsub.peers:
                    try:
                        await self.pubsub.host.connect(self.direct_peers[direct_peer])
                    except Exception as e:
                        logger.debug(
                            "failed to connect to a direct peer %s: %s",
                            direct_peer,
                            e,
                        )
            await trio.sleep(self.direct_connect_interval)

    def mesh_heartbeat(
        self,
    ) -> tuple[DefaultDict[ID, list[str]], DefaultDict[ID, list[str]]]:
        peers_to_graft: DefaultDict[ID, list[str]] = defaultdict(list)
        peers_to_prune: DefaultDict[ID, list[str]] = defaultdict(list)
        for topic in self.mesh:
            if self.pubsub is None:
                raise NoPubsubAttached
            # Skip if no peers have subscribed to the topic
            if topic not in self.pubsub.peer_topics:
                continue

            num_mesh_peers_in_topic = len(self.mesh[topic])
            if num_mesh_peers_in_topic < self.degree_low:
                # Select D - |mesh[topic]| peers from peers.gossipsub[topic] - mesh[topic]  # noqa: E501
                selected_peers = self._get_in_topic_gossipsub_peers_from_minus(
                    topic, self.degree - num_mesh_peers_in_topic, self.mesh[topic], True
                )

                for peer in selected_peers:
                    # Add peer to mesh[topic]
                    self.mesh[topic].add(peer)

                    # Emit GRAFT(topic) control message to peer
                    peers_to_graft[peer].append(topic)

            # Opportunistic grafting based on median scores
            if self.scorer is not None and num_mesh_peers_in_topic >= self.degree_low:
                try:
                    scorer = self.scorer
                    # Only consider v1.1 peers for scoring-based opportunistic grafting
                    v11_mesh_peers = [
                        p for p in self.mesh[topic] if self.supports_scoring(p)
                    ]
                    if v11_mesh_peers:
                        scores = [scorer.score(p, [topic]) for p in v11_mesh_peers]
                        if scores:
                            median_score = statistics.median(scores)
                            # Find higher-than-median peers outside mesh
                            candidates = self._get_in_topic_gossipsub_peers_from_minus(
                                topic, self.degree, self.mesh[topic], True
                            )
                            # Only consider v1.1 candidates for scoring-based selection
                            v11_candidates = [
                                c for c in candidates if self.supports_scoring(c)
                            ]
                            for cand in v11_candidates:
                                if scorer.score(cand, [topic]) > median_score:
                                    self.mesh[topic].add(cand)
                                    peers_to_graft[cand].append(topic)
                                    break
                except (ValueError, KeyError) as e:
                    logger.warning(
                        "Opportunistic grafting failed for topic %s: %s", topic, e
                    )
                except Exception as e:
                    logger.error(
                        "Unexpected error in opportunistic grafting for topic %s: %s",
                        topic,
                        e,
                    )

            if num_mesh_peers_in_topic > self.degree_high:
                # Select |mesh[topic]| - D peers from mesh[topic]
                selected_peers = self.select_from_minus(
                    num_mesh_peers_in_topic - self.degree, self.mesh[topic], set()
                )
                for peer in selected_peers:
                    # Remove peer from mesh[topic]
                    self.mesh[topic].discard(peer)
                    if self.scorer is not None:
                        self.scorer.on_leave_mesh(peer, topic)

                    # Emit PRUNE(topic) control message to peer
                    peers_to_prune[peer].append(topic)
        return peers_to_graft, peers_to_prune

    def _handle_topic_heartbeat(
        self,
        topic: str,
        current_peers: set[ID],
        is_fanout: bool = False,
        peers_to_gossip: DefaultDict[ID, dict[str, list[str]]] | None = None,
    ) -> tuple[set[ID], bool]:
        """
        Helper method to handle heartbeat for a single topic,
        supporting both fanout and gossip.

        :param topic: The topic to handle
        :param current_peers: Current set of peers in the topic
        :param is_fanout: Whether this is a fanout topic (affects expiration check)
        :param peers_to_gossip: Optional dictionary to store peers to gossip to
        :return: Tuple of (updated_peers, should_remove_topic)
        """
        if self.pubsub is None:
            raise NoPubsubAttached

        # Skip if no peers have subscribed to the topic
        if topic not in self.pubsub.peer_topics:
            return current_peers, False

        # For fanout topics, check if we should remove the topic
        if is_fanout:
            if self.time_since_last_publish.get(topic, 0) + self.time_to_live < int(
                time.time()
            ):
                return set(), True

        # Check if peers are still in the topic and remove the ones that are not
        in_topic_peers: set[ID] = {
            peer for peer in current_peers if peer in self.pubsub.peer_topics[topic]
        }

        # If we need more peers to reach target degree
        if len(in_topic_peers) < self.degree:
            # Select additional peers from peers.gossipsub[topic]
            selected_peers = self._get_in_topic_gossipsub_peers_from_minus(
                topic, self.degree - len(in_topic_peers), in_topic_peers, True
            )
            # Add the selected peers
            in_topic_peers.update(selected_peers)

        # Handle gossip if requested
        if peers_to_gossip is not None:
            msg_ids = self.mcache.window(topic)
            if msg_ids:
                # Select D peers from peers.gossipsub[topic] excluding current peers
                peers_to_emit_ihave_to = self._get_in_topic_gossipsub_peers_from_minus(
                    topic, self.degree, current_peers, True
                )
                msg_id_strs = [str(msg_id) for msg_id in msg_ids]
                for peer in peers_to_emit_ihave_to:
                    peers_to_gossip[peer][topic] = msg_id_strs

        return in_topic_peers, False

    def fanout_heartbeat(self) -> None:
        """
        Maintain fanout topics by:
        1. Removing expired topics
        2. Removing peers that are no longer in the topic
        3. Adding new peers if needed to maintain the target degree
        """
        for topic in list(self.fanout):
            updated_peers, should_remove = self._handle_topic_heartbeat(
                topic, self.fanout[topic], is_fanout=True
            )
            if should_remove:
                del self.fanout[topic]
            else:
                self.fanout[topic] = updated_peers

    def gossip_heartbeat(self) -> DefaultDict[ID, dict[str, list[str]]]:
        peers_to_gossip: DefaultDict[ID, dict[str, list[str]]] = defaultdict(dict)

        # Handle mesh topics
        for topic in self.mesh:
            self._handle_topic_heartbeat(
                topic, self.mesh[topic], peers_to_gossip=peers_to_gossip
            )

        # Handle fanout topics that aren't in mesh
        for topic in self.fanout:
            if topic not in self.mesh:
                self._handle_topic_heartbeat(
                    topic, self.fanout[topic], peers_to_gossip=peers_to_gossip
                )

        return peers_to_gossip

    @staticmethod
    def select_from_minus(
        num_to_select: int, pool: Iterable[Any], minus: Iterable[Any]
    ) -> list[Any]:
        """
        Select at most num_to_select subset of elements from the set
        (pool - minus) randomly.
        :param num_to_select: number of elements to randomly select
        :param pool: list of items to select from (excluding elements in minus)
        :param minus: elements to be excluded from selection pool
        :return: list of selected elements
        """
        # Create selection pool, which is selection_pool = pool - minus
        if minus:
            # Create a new selection pool by removing elements of minus
            selection_pool: list[Any] = [x for x in pool if x not in minus]
        else:
            # Don't create a new selection_pool if we are not subbing anything
            selection_pool = list(pool)

        # If num_to_select > size(selection_pool), then return selection_pool (which has
        # the most possible elements s.t. the number of elements is less than
        # num_to_select)
        if num_to_select >= len(selection_pool):
            return selection_pool

        # Random selection
        selection: list[Any] = random.sample(selection_pool, num_to_select)

        return selection

    def _get_in_topic_gossipsub_peers_from_minus(
        self,
        topic: str,
        num_to_select: int,
        minus: Iterable[ID],
        backoff_check: bool = False,
    ) -> list[ID]:
        if self.pubsub is None:
            raise NoPubsubAttached
        gossipsub_peers_in_topic = {
            peer_id
            for peer_id in self.pubsub.peer_topics[topic]
            if self.peer_protocol[peer_id]
            in (PROTOCOL_ID, PROTOCOL_ID_V11, PROTOCOL_ID_V12)
        }
        if backoff_check:
            # filter out peers that are in back off for this topic
            gossipsub_peers_in_topic = {
                peer_id
                for peer_id in gossipsub_peers_in_topic
                if self._check_back_off(peer_id, topic) is False
            }
        return self.select_from_minus(num_to_select, gossipsub_peers_in_topic, minus)

    def _add_back_off(
        self, peer: ID, topic: str, is_unsubscribe: bool, backoff_duration: int = 0
    ) -> None:
        """
        Add back off for a peer in a topic.
        :param peer: peer to add back off for
        :param topic: topic to add back off for
        :param is_unsubscribe: whether this is an unsubscribe operation
        :param backoff_duration: duration of back off in seconds, if 0, use default
        """
        if topic not in self.back_off:
            self.back_off[topic] = dict()

        backoff_till = int(time.time())
        if backoff_duration > 0:
            backoff_till += backoff_duration
        else:
            if is_unsubscribe:
                backoff_till += self.unsubscribe_back_off
            else:
                backoff_till += self.prune_back_off

        if peer not in self.back_off[topic]:
            self.back_off[topic][peer] = backoff_till
        else:
            self.back_off[topic][peer] = max(self.back_off[topic][peer], backoff_till)

    def _check_back_off(self, peer: ID, topic: str) -> bool:
        """
        Check if a peer is in back off for a topic and cleanup expired back off entries.
        :param peer: peer to check
        :param topic: topic to check
        :return: True if the peer is in back off, False otherwise
        """
        if topic not in self.back_off or peer not in self.back_off[topic]:
            return False
        if self.back_off[topic].get(peer, 0) > int(time.time()):
            return True
        else:
            del self.back_off[topic][peer]
            return False

    def _prune_idontwant_entries(self) -> None:
        """
        Prune old IDONTWANT entries during heartbeat to prevent memory leaks.

        This method removes all IDONTWANT entries since they are only relevant
        for the current heartbeat period. The specific message IDs that peers
        don't want should be cleared regularly to prevent indefinite growth.
        """
        # Clear all IDONTWANT entries for all peers
        for peer_id in self.dont_send_message_ids:
            self.dont_send_message_ids[peer_id].clear()

    async def _do_px(self, px_peers: list[rpc_pb2.PeerInfo]) -> None:
        if len(px_peers) > self.px_peers_count:
            px_peers = px_peers[: self.px_peers_count]

        for peer in px_peers:
            peer_id: ID = ID(peer.peerID)

            if self.pubsub and peer_id in self.pubsub.peers:
                continue

            try:
                # Validate signed peer record if provided;
                # otherwise try to connect directly
                if peer.HasField("signedPeerRecord") and len(peer.signedPeerRecord) > 0:
                    # Validate envelope signature and freshness via peerstore consume
                    if self.pubsub is None:
                        raise NoPubsubAttached

                    envelope, record = consume_envelope(
                        peer.signedPeerRecord, "libp2p-peer-record"
                    )

                    # Ensure the record matches the advertised peer id
                    if record.peer_id != peer_id:
                        raise ValueError("peer id mismatch in PX signed record")

                    # Store into peerstore and update addrs
                    self.pubsub.host.get_peerstore().consume_peer_record(
                        envelope, ttl=7200
                    )

                    peer_info = PeerInfo(record.peer_id, record.addrs)
                    try:
                        await self.pubsub.host.connect(peer_info)
                    except Exception as e:
                        logger.warning(
                            "failed to connect to px peer %s: %s",
                            peer_id,
                            e,
                        )
                        continue
                else:
                    # No signed record available; try to use existing connection info
                    if self.pubsub is None:
                        raise NoPubsubAttached

                    try:
                        # Try to get existing peer info from peerstore
                        existing_peer_info = self.pubsub.host.get_peerstore().peer_info(
                            peer_id
                        )
                        await self.pubsub.host.connect(existing_peer_info)
                    except Exception as e:
                        logger.debug(
                            "peer %s not found in peerstore or connection failed: %s",
                            peer_id,
                            e,
                        )
                        continue
            except Exception as e:
                logger.warning(
                    "failed to parse peer info from px peer %s: %s",
                    peer_id,
                    e,
                )
                continue

    # RPC handlers

    async def handle_ihave(
        self, ihave_msg: rpc_pb2.ControlIHave, sender_peer_id: ID
    ) -> None:
        """Checks the seen set and requests unknown messages with an IWANT message."""
        if self.pubsub is None:
            raise NoPubsubAttached
        # Get list of all seen (seqnos, from) from the (seqno, from) tuples in
        # seen_messages cache
        seen_seqnos_and_peers = [
            str(seqno_and_from)
            for seqno_and_from in self.pubsub.seen_messages.cache.keys()
        ]

        # Add all unknown message ids (ids that appear in ihave_msg but not in
        # seen_seqnos) to list of messages we want to request
        msg_ids_wanted: list[MessageID] = [
            parse_message_id_safe(msg_id)
            for msg_id in ihave_msg.messageIDs
            if msg_id not in seen_seqnos_and_peers
        ]

        # Request messages with IWANT message
        if msg_ids_wanted:
            await self.emit_iwant(msg_ids_wanted, sender_peer_id)

    async def handle_iwant(
        self, iwant_msg: rpc_pb2.ControlIWant, sender_peer_id: ID
    ) -> None:
        """
        Forwards all request messages that are present in mcache to the
        requesting peer.
        """
        msg_ids: list[tuple[bytes, bytes]] = [
            safe_parse_message_id(msg) for msg in iwant_msg.messageIDs
        ]
        msgs_to_forward: list[rpc_pb2.Message] = []
        for msg_id_iwant in msg_ids:
            # Check if the wanted message ID is present in mcache
            msg: rpc_pb2.Message | None = self.mcache.get(msg_id_iwant)

            # Cache hit
            if msg:
                # Add message to list of messages to forward to requesting peers
                msgs_to_forward.append(msg)

        # Forward messages to requesting peer
        # Should this just be publishing? No, because then the message will forwarded to
        # peers in the topics contained in the messages.
        # We should
        # 1) Package these messages into a single packet
        packet: rpc_pb2.RPC = rpc_pb2.RPC()

        # Here the an RPC message is being created and published in response
        # to the iwant control msg, so we will send a freshly created senderRecord
        # with the RPC msg
        if isinstance(self.pubsub, Pubsub):
            envelope_bytes, _ = env_to_send_in_RPC(self.pubsub.host)
            packet.senderRecord = envelope_bytes

        packet.publish.extend(msgs_to_forward)

        if self.pubsub is None:
            raise NoPubsubAttached

        # 3) Get the stream to this peer
        if sender_peer_id not in self.pubsub.peers:
            logger.debug(
                "Fail to responed to iwant request from %s: peer record not exist",
                sender_peer_id,
            )
            return
        peer_stream = self.pubsub.peers[sender_peer_id]

        # 4) And write the packet to the stream
        await self.pubsub.write_msg(peer_stream, packet)

    async def handle_graft(
        self, graft_msg: rpc_pb2.ControlGraft, sender_peer_id: ID
    ) -> None:
        topic: str = graft_msg.topicID

        # Score gate for GRAFT acceptance
        if self.scorer is not None:
            if self.scorer.is_graylisted(sender_peer_id, [topic]):
                await self.emit_prune(topic, sender_peer_id, False, False)
                return

        # Add peer to mesh for topic
        if topic in self.mesh:
            for direct_peer in self.direct_peers:
                if direct_peer == sender_peer_id:
                    logger.warning(
                        "GRAFT: ignoring request from direct peer %s", sender_peer_id
                    )
                    await self.emit_prune(topic, sender_peer_id, False, False)
                    return

            if self._check_back_off(sender_peer_id, topic):
                logger.warning(
                    "GRAFT: ignoring request from %s, back off until %d",
                    sender_peer_id,
                    self.back_off[topic][sender_peer_id],
                )
                self._add_back_off(sender_peer_id, topic, False)
                await self.emit_prune(topic, sender_peer_id, False, False)
                return

            if sender_peer_id not in self.mesh[topic]:
                self.mesh[topic].add(sender_peer_id)
                if self.scorer is not None:
                    self.scorer.on_join_mesh(sender_peer_id, topic)
        else:
            # Respond with PRUNE if not subscribed to the topic
            await self.emit_prune(topic, sender_peer_id, self.do_px, False)

    async def handle_prune(
        self, prune_msg: rpc_pb2.ControlPrune, sender_peer_id: ID
    ) -> None:
        topic: str = prune_msg.topicID
        backoff_till: int = prune_msg.backoff
        px_peers: list[rpc_pb2.PeerInfo] = []
        for peer in prune_msg.peers:
            px_peers.append(peer)

        # Remove peer from mesh for topic
        if topic in self.mesh:
            if backoff_till > 0:
                self._add_back_off(sender_peer_id, topic, False, backoff_till)
            else:
                self._add_back_off(sender_peer_id, topic, False)

            self.mesh[topic].discard(sender_peer_id)
            if self.scorer is not None:
                self.scorer.on_leave_mesh(sender_peer_id, topic)

        if px_peers:
            # Score-gate PX acceptance
            allow_px = True
            if self.scorer is not None:
                allow_px = self.scorer.allow_px_from(sender_peer_id, [topic])
            if allow_px:
                await self._do_px(px_peers)

    # RPC emitters

    def pack_control_msgs(
        self,
        ihave_msgs: list[rpc_pb2.ControlIHave] | None,
        graft_msgs: list[rpc_pb2.ControlGraft] | None,
        prune_msgs: list[rpc_pb2.ControlPrune] | None,
        idontwant_msgs: list[rpc_pb2.ControlIDontWant] | None = None,
    ) -> rpc_pb2.ControlMessage:
        control_msg: rpc_pb2.ControlMessage = rpc_pb2.ControlMessage()
        if ihave_msgs:
            control_msg.ihave.extend(ihave_msgs)
        if graft_msgs:
            control_msg.graft.extend(graft_msgs)
        if prune_msgs:
            control_msg.prune.extend(prune_msgs)
        if idontwant_msgs:
            control_msg.idontwant.extend(idontwant_msgs)
        return control_msg

    async def emit_ihave(self, topic: str, msg_ids: Any, to_peer: ID) -> None:
        """Emit ihave message, sent to to_peer, for topic and msg_ids."""
        ihave_msg: rpc_pb2.ControlIHave = rpc_pb2.ControlIHave()
        ihave_msg.messageIDs.extend(msg_ids)
        ihave_msg.topicID = topic

        control_msg: rpc_pb2.ControlMessage = rpc_pb2.ControlMessage()
        control_msg.ihave.extend([ihave_msg])

        await self.emit_control_message(control_msg, to_peer)

    async def emit_iwant(self, msg_ids: Any, to_peer: ID) -> None:
        """Emit iwant message, sent to to_peer, for msg_ids."""
        iwant_msg: rpc_pb2.ControlIWant = rpc_pb2.ControlIWant()
        iwant_msg.messageIDs.extend(msg_ids)

        control_msg: rpc_pb2.ControlMessage = rpc_pb2.ControlMessage()
        control_msg.iwant.extend([iwant_msg])

        await self.emit_control_message(control_msg, to_peer)

    async def emit_graft(self, topic: str, id: ID) -> None:
        """Emit graft message, sent to to_peer, for topic."""
        graft_msg: rpc_pb2.ControlGraft = rpc_pb2.ControlGraft()
        graft_msg.topicID = topic

        control_msg: rpc_pb2.ControlMessage = rpc_pb2.ControlMessage()
        control_msg.graft.extend([graft_msg])

        await self.emit_control_message(control_msg, id)

    async def emit_prune(
        self, topic: str, to_peer: ID, do_px: bool, is_unsubscribe: bool
    ) -> None:
        """Emit graft message, sent to to_peer, for topic."""
        prune_msg: rpc_pb2.ControlPrune = rpc_pb2.ControlPrune()
        prune_msg.topicID = topic

        back_off_duration = self.prune_back_off
        if is_unsubscribe:
            back_off_duration = self.unsubscribe_back_off

        prune_msg.backoff = back_off_duration

        if do_px:
            exchange_peers = self._get_in_topic_gossipsub_peers_from_minus(
                topic, self.px_peers_count, [to_peer]
            )
            for peer in exchange_peers:
                if self.pubsub is None:
                    raise NoPubsubAttached

                # Try to get the signed peer record envelope from peerstore
                envelope = self.pubsub.host.get_peerstore().get_peer_record(peer)
                peer_info_msg: rpc_pb2.PeerInfo = rpc_pb2.PeerInfo()
                peer_info_msg.peerID = peer.to_bytes()

                if envelope is not None:
                    # Use the signed envelope
                    peer_info_msg.signedPeerRecord = envelope.marshal_envelope()
                # If no signed record available, include peer without signed record

                prune_msg.peers.append(peer_info_msg)

        control_msg: rpc_pb2.ControlMessage = rpc_pb2.ControlMessage()
        control_msg.prune.extend([prune_msg])

        await self.emit_control_message(control_msg, to_peer)

    async def emit_idontwant(self, msg_ids: list[bytes], to_peer: ID) -> None:
        """Emit idontwant message, sent to to_peer, for msg_ids."""
        idontwant_msg: rpc_pb2.ControlIDontWant = rpc_pb2.ControlIDontWant()
        idontwant_msg.messageIDs.extend(msg_ids)

        control_msg: rpc_pb2.ControlMessage = rpc_pb2.ControlMessage()
        control_msg.idontwant.extend([idontwant_msg])

        await self.emit_control_message(control_msg, to_peer)

    async def emit_control_message(
        self, control_msg: rpc_pb2.ControlMessage, to_peer: ID
    ) -> None:
        if self.pubsub is None:
            raise NoPubsubAttached
        # Add control message to packet
        packet: rpc_pb2.RPC = rpc_pb2.RPC()

        # Add the sender's peer-record in the RPC msg
        if isinstance(self.pubsub, Pubsub):
            envelope_bytes, _ = env_to_send_in_RPC(self.pubsub.host)
            packet.senderRecord = envelope_bytes

        packet.control.CopyFrom(control_msg)

        # Get stream for peer from pubsub
        if to_peer not in self.pubsub.peers:
            logger.debug(
                "Fail to emit control message to %s: peer record not exist", to_peer
            )
            return
        peer_stream = self.pubsub.peers[to_peer]

        # Write rpc to stream
        await self.pubsub.write_msg(peer_stream, packet)

    async def _emit_idontwant_for_message(
        self, msg_id: bytes, topic_ids: Iterable[str]
    ) -> None:
        """
        Emit IDONTWANT message to mesh peers about a received message.

        :param msg_id: The message ID to notify peers about
        :param topic_ids: The topics the message belongs to
        """
        if self.pubsub is None:
            return

        # Get all mesh peers for the topics in this message
        mesh_peers: set[ID] = set()
        for topic in topic_ids:
            if topic in self.mesh:
                mesh_peers.update(self.mesh[topic])

        # Only send to peers that support gossipsub 1.2
        v12_peers = {
            peer_id
            for peer_id in mesh_peers
            if self.peer_protocol.get(peer_id) == PROTOCOL_ID_V12
        }

        if not v12_peers:
            return

        # Send IDONTWANT message to all v1.2 mesh peers
        for peer_id in v12_peers:
            await self.emit_idontwant([msg_id], peer_id)

    async def handle_idontwant(
        self, idontwant_msg: rpc_pb2.ControlIDontWant, sender_peer_id: ID
    ) -> None:
        """
        Handle incoming IDONTWANT control message by adding message IDs
        to the peer's dont_send_message_ids set.

        This method enforces max_idontwant_messages limit to prevent memory exhaustion
        from peers sending excessive IDONTWANT messages. When the limit is reached,
        older entries may be dropped to make room for new ones.

        :param idontwant_msg: The IDONTWANT control message
        :param sender_peer_id: ID of the peer who sent the message
        """
        # Initialize set if peer not tracked
        if sender_peer_id not in self.dont_send_message_ids:
            self.dont_send_message_ids[sender_peer_id] = set()

        # Check if we need to enforce the limit
        current_count = len(self.dont_send_message_ids[sender_peer_id])
        new_count = len(idontwant_msg.messageIDs)

        # If adding all new message IDs would exceed the limit, we need to enforce it
        if current_count + new_count > self.max_idontwant_messages:
            # If we're already at or over the limit, we need to drop some entries
            if current_count >= self.max_idontwant_messages:
                # Convert to list to allow removal of specific elements
                current_ids = list(self.dont_send_message_ids[sender_peer_id])
                # Calculate how many old entries to drop to make room for new ones
                # while staying under the limit
                to_drop = min(new_count, current_count)
                # Drop the oldest entries (assuming they're the first in the set)
                self.dont_send_message_ids[sender_peer_id] = set(current_ids[to_drop:])

                logger.debug(
                    "IDONTWANT limit reached for peer %s. Dropped %d oldest entries.",
                    sender_peer_id,
                    to_drop,
                )

            # Add new entries up to the limit
            remaining_capacity = self.max_idontwant_messages - len(
                self.dont_send_message_ids[sender_peer_id]
            )
            for msg_id in list(idontwant_msg.messageIDs)[:remaining_capacity]:
                self.dont_send_message_ids[sender_peer_id].add(msg_id)
        else:
            # We have room for all new entries
            for msg_id in idontwant_msg.messageIDs:
                self.dont_send_message_ids[sender_peer_id].add(msg_id)

        logger.debug(
            "Added message IDs to dont_send list for peer %s (current count: %d/%d)",
            sender_peer_id,
            len(self.dont_send_message_ids[sender_peer_id]),
            self.max_idontwant_messages,
        )<|MERGE_RESOLUTION|>--- conflicted
+++ resolved
@@ -125,11 +125,8 @@
         px_peers_count: int = 16,
         prune_back_off: int = 60,
         unsubscribe_back_off: int = 10,
-<<<<<<< HEAD
         score_params: ScoreParams | None = None,
-=======
         max_idontwant_messages: int = 10,
->>>>>>> 124c87e9
     ) -> None:
         self.protocols = list(protocols)
         self.pubsub = None
@@ -170,7 +167,6 @@
         self.prune_back_off = prune_back_off
         self.unsubscribe_back_off = unsubscribe_back_off
 
-<<<<<<< HEAD
         # Scoring
         self.scorer: PeerScorer | None = PeerScorer(score_params or ScoreParams())
 
@@ -182,11 +178,9 @@
         :return: True if peer supports v1.1 features, False otherwise
         """
         return self.peer_protocol.get(peer_id) == PROTOCOL_ID_V11
-=======
         # Gossipsub v1.2 features
         self.dont_send_message_ids = dict()
         self.max_idontwant_messages = max_idontwant_messages
->>>>>>> 124c87e9
 
     async def run(self) -> None:
         self.manager.run_daemon_task(self.heartbeat)
@@ -589,14 +583,12 @@
 
             self.mcache.shift()
 
-<<<<<<< HEAD
             # scorer decay step
             if self.scorer is not None:
                 self.scorer.on_heartbeat()
-=======
+                
             # Prune old IDONTWANT entries to prevent memory leaks
             self._prune_idontwant_entries()
->>>>>>> 124c87e9
 
             await trio.sleep(self.heartbeat_interval)
 
