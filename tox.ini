--- conflicted
+++ resolved
@@ -1,15 +1,9 @@
 [tox]
 envlist=
-<<<<<<< HEAD
-    py{38,39,310,311,312}-core
-    py{38,39,310,311,312}-lint
-    py{38,39,310,311,312}-wheel
-    py{38,39,310,311,312}-interop
-=======
     py{38,39,310,311,312,313}-core
     py{38,39,310,311,312,313}-lint
     py{38,39,310,311,312,313}-wheel
->>>>>>> ae5b634d
+    py{38,39,310,311,312,313}-interop
     windows-wheel
     docs
 
